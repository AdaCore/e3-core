--- conflicted
+++ resolved
@@ -30,11 +30,7 @@
 
         # Required directories for a sandbox
         self.dirs = ('meta', 'bin', 'tmp', os.path.join('tmp', 'cache'),
-<<<<<<< HEAD
                      'src', 'log', 'vcs', 'patch', 'specs')
-=======
-                     'src', 'log', 'vcs', 'patch')
->>>>>>> 75e57039
 
         self.meta_dir = None
         self.tmp_dir = None

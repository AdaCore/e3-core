--- conflicted
+++ resolved
@@ -208,11 +208,7 @@
         if 'no_fingerprint' in uid:
             return None
         f = Fingerprint()
-<<<<<<< HEAD
-        for pred_uid in self.actions.vertex_predecessors[uid]:
-=======
         for pred_uid in self.actions.get_predecessors(uid):
->>>>>>> 99c41f5c
             pred_fingerprint = self.new_fingerprints[pred_uid]
             if pred_fingerprint is not None:
                 f.add('pred:%s' % pred_uid, pred_fingerprint.checksum())
@@ -893,9 +889,6 @@
     assert job.status == ReturnValue.failure
 
     # Check that no job was requeued.
-<<<<<<< HEAD
-    assert r1.requeued == {}
-=======
     assert r1.requeued == {}
 
 
@@ -957,5 +950,4 @@
 
     # Verify also that the fingerprint corruption is gone.
     f3 = Fingerprint.load_from_file(r2.fingerprint_filename('3'))
-    assert isinstance(f3, Fingerprint)
->>>>>>> 99c41f5c
+    assert isinstance(f3, Fingerprint)